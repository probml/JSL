# Jax implementation of a Linear Dynamical System
# Author:  Gerardo Durán-Martín (@gerdm), Aleyna Kara(@karalleyna)
from jax import config

config.update("jax_default_matmul_precision", "float32")

import chex
import jax.numpy as jnp
from jax.random import multivariate_normal, split
from jax.scipy.linalg import solve
from jax import tree_map, lax, vmap
from dataclasses import dataclass
from functools import partial
from typing import Union, Callable
from tensorflow_probability.substrates import jax as tfp

tfd = tfp.distributions


@dataclass
class LDS:
    """
    Implementation of the Kalman Filtering and Smoothing
    procedure of a Linear Dynamical System (LDS) with known parameters.
    This class exemplifies the use of Kalman Filtering assuming
    the model parameters are known.

    The LDS evolves as follows:
    x_t = A x_t-1 + w_t; w_t ~ N(0, Q)
    y_t = C x_t + v_t; v_t ~ N(0, R)

    with initial state x_0 ~ N(mu, Sigma)

    Parameters
    ----------
    A: array(state_size, state_size)
        Transition matrix
    C: array(observation_size, state_size)
        Constant observation matrix or function that depends on time
    Q: array(state_size, state_size)
        Transition covariance matrix
    R: array(observation_size, observation_size)
        Observation covariance
    mu: array(state_size)
        Mean of initial configuration
    Sigma: array(state_size, state_size) or 0
        Covariance of initial configuration. If value is set
        to zero, the initial state will be completely determined
        by mu0
    """
    A: chex.Array
    C: Union[chex.Array, Callable]
    Q: chex.Array
    R: chex.Array
    mu: chex.Array
    Sigma: chex.Array


    def get_trans_mat_of(self, t: int):
        if callable(self.A):
            return self.A(t)
        else:            
            return self.A

    def get_obs_mat_of(self, t: int):
        if callable(self.C):
            return self.C(t)
        else:
            return self.C
        
    def get_system_noise_of(self, t: int):
        if callable(self.Q):
            return self.Q(t)
        else:
            return self.Q

    def get_observation_noise_of(self, t: int):
        if callable(self.R):
            return self.R(t)
        else:
            return self.R


    def sample(self,
               key: chex.PRNGKey,
               timesteps: int,
               n_samples: int = 1,
               sample_initial_state: bool = False):
        """
        Simulate a run of n_sample independent stochastic
        linear dynamical systems
        Parameters
        ----------
        key: jax.random.PRNGKey
            Seed of initial random states
        timesteps: int
            Total number of steps to sample
        n_samples: int
            Number of independent linear systems with shared dynamics (optional)
        sample_initial_state: bool
            Whether to sample from an initial state or specified
        Returns
        -------
        * array(n_samples, timesteps, state_size):
            Simulation of Latent states
        * array(n_samples, timesteps, observation_size):
            Simulation of observed states
        """
        key_z1, key_system_noise, key_obs_noise = split(key, 3)
        state_size, _ = self.get_trans_mat_of(0).shape

        if not sample_initial_state:
            state_t = self.mu * jnp.ones((n_samples, state_size))
        else:
            state_t = multivariate_normal(key_z1, self.mu, self.Sigma, (n_samples,))

        # Generate all future noise terms
        zeros_state = jnp.zeros(state_size)
        R = self.get_observation_noise_of(0)

        observation_size = timesteps if isinstance(R, int) else R.shape[0]
        zeros_obs = jnp.zeros(observation_size)

        system_noise = multivariate_normal(key_system_noise, zeros_state,
                                           self.get_system_noise_of(0), (timesteps, n_samples))
        obs_noise = multivariate_normal(key_obs_noise, zeros_obs, R, (timesteps, n_samples))

        obs_t = jnp.einsum("ij,sj->si", self.get_obs_mat_of(0), state_t) + obs_noise[0]

        def sample_step(state, inps):
            system_noise_t, obs_noise_t, t = inps
            A = self.get_trans_mat_of(t)
            state_new = state @ A.T + system_noise_t
            obs_new = state_new @ self.get_obs_mat_of(t).T + obs_noise_t
            return state_new, (state_new, obs_new)

        timesteps = jnp.arange(1, timesteps)
        inputs = (system_noise[1:], obs_noise[1:], timesteps)
        _, (state_hist, obs_hist) = lax.scan(sample_step, state_t, inputs)

        state_hist = jnp.swapaxes(jnp.vstack([state_t[None, ...], state_hist]), 0, 1)
        obs_hist = jnp.swapaxes(jnp.vstack([obs_t[None, ...], obs_hist]), 0, 1)

        if n_samples == 1:
            state_hist = state_hist[0, ...]
            obs_hist = obs_hist[0, ...]
        return state_hist, obs_hist


def kalman_step(state, obs, params):
    I = jnp.eye(len(params.mu))
    mu, Sigma, t = state

    # \Sigma_{t|t-1}
    A = params.get_trans_mat_of(t)
    Q = params.get_system_noise_of(t)

    Sigma_cond = A @ Sigma @ A.T + Q

    # \mu_{t |t-1} and xn|{n-1}
<<<<<<< HEAD
    mu_cond = A @ mu 
    mu_cond = mu_cond + params.get_state_offset_of(t)
=======
    mu_cond = A @ mu
>>>>>>> 617a81b5

    Ct = params.get_obs_mat_of(t)
    R = params.get_observation_noise_of(t)
    
    St = Ct @ Sigma_cond @ Ct.T + R
    Kt = solve(St, Ct @ Sigma_cond, sym_pos=True).T

<<<<<<< HEAD
    innovation = Ct @ mu_cond 
    innovation = innovation + params.get_obs_offset_of(t)
    mu = mu_cond + Kt @ (obs - innovation)
=======
    mu = mu_cond + Kt @ (obs - Ct @ mu_cond)
>>>>>>> 617a81b5

    #  More stable solution is (I − KtCt)Σt|t−1(I − KtCt)T + KtRtKTt
    tmp = (I - Kt @ Ct)
    Sigma = tmp @ Sigma_cond @ tmp.T + Kt @ (R @ Kt.T)

    return (mu, Sigma, t+1), (mu, Sigma, mu_cond, Sigma_cond)


def kalman_filter(params: LDS,
                  x_hist: chex.Array,
                  return_history: bool = True):
    """
    Compute the online version of the Kalman-Filter, i.e,
    the one-step-ahead prediction for the hidden state or the
    time update step

    Parameters
    ----------
    params: LDS
         Linear Dynamical System object
    x_hist: array(timesteps, observation_size)
    return_history: bool

    Returns
    -------
    * array(timesteps, state_size):
        Filtered means mut
    * array(timesteps, state_size, state_size)
        Filtered covariances Sigmat
    * array(timesteps, state_size)
        Filtered conditional means mut|t-1
    * array(timesteps, state_size, state_size)
        Filtered conditional covariances Sigmat|t-1
    """
    mu0, Sigma0 = params.mu, params.Sigma
    initial_state = (mu0, Sigma0, 0)
    kalman_step_run = partial(kalman_step, params=params)
    (mun, Sigman, _), history = lax.scan(kalman_step_run, initial_state, x_hist)
    if return_history:
        return history
    return mun, Sigman, None, None


def filter(params: LDS,
           x_hist: chex.Array,
           return_history: bool = True):
    """
    Compute the online version of the Kalman-Filter, i.e,
    the one-step-ahead prediction for the hidden state or the
    time update step.
    Note that x_hist can optionally be of dimensionality two,
    This corresponds to different samples of the same underlying
    Linear Dynamical System

    Parameters
    ----------
    params: LDS
         Linear Dynamical System object
    x_hist: array(n_samples?, timesteps, observation_size)
    return_history: bool
    Returns
    -------
    * array(n_samples?, timesteps, state_size):
        Filtered means mut
    * array(n_samples?, timesteps, state_size, state_size)
        Filtered covariances Sigmat
    * array(n_samples?, timesteps, state_size)
        Filtered conditional means mut|t-1
    * array(n_samples?, timesteps, state_size, state_size)
        Filtered conditional covariances Sigmat|t-1
    """
    has_one_sim = False
    if x_hist.ndim == 2:
        x_hist = x_hist[None, ...]
        has_one_sim = True

    kalman_map = vmap(partial(kalman_filter, return_history=return_history), (None, 0))
    outputs = kalman_map(params, x_hist)

    if has_one_sim and return_history:
        outputs = tree_map(lambda x: x[0, ...], outputs)
        return outputs

    return outputs


def smoother_step(state, elements, params):
    mut_giv_T, Sigmat_giv_T, t = state
    A = params.get_trans_mat_of(t)

    mutt, Sigmatt, mut_cond_next, Sigmat_cond_next = elements

    Jt = solve(Sigmat_cond_next, A @ Sigmatt, sym_pos=True).T
    mut_giv_T = mutt + Jt @ (mut_giv_T - mut_cond_next)
    Sigmat_giv_T = Sigmatt + Jt @ (Sigmat_giv_T - Sigmat_cond_next) @ Jt.T
    return (mut_giv_T, Sigmat_giv_T,  t+1), (mut_giv_T, Sigmat_giv_T)


def kalman_smoother(params: LDS,
                    mu_hist: chex.Array,
                    Sigma_hist: chex.Array,
                    mu_cond_hist: chex.Array,
                    Sigma_cond_hist: chex.Array):
    """
    Compute the offline version of the Kalman-Filter, i.e,
    the kalman smoother for the hidden state.
    Note that we require to independently run the kalman_filter function first
    Parameters
    ----------
    params: LDS
         Linear Dynamical System object
    mu_hist: array(timesteps, state_size):
        Filtered means mut
    Sigma_hist: array(timesteps, state_size, state_size)
        Filtered covariances Sigmat
    mu_cond_hist: array(timesteps, state_size)
        Filtered conditional means mut|t-1
    Sigma_cond_hist: array(timesteps, state_size, state_size)
        Filtered conditional covariances Sigmat|t-1
    Returns
    -------
    * array(timesteps, state_size):
        Smoothed means mut
    * array(timesteps, state_size, state_size)
        Smoothed covariances Sigmat
    """

    mut_giv_T = mu_hist[-1, :]
    Sigmat_giv_T = Sigma_hist[-1, :]

    smoother_step_run = partial(smoother_step, params=params)
    elements = (mu_hist[-2::-1],
                Sigma_hist[-2::-1, ...],
                mu_cond_hist[1:][::-1, ...],
                Sigma_cond_hist[1:][::-1, ...])
    initial_state = (mut_giv_T, Sigmat_giv_T, 0)

    _, (mu_hist_smooth, Sigma_hist_smooth) = lax.scan(smoother_step_run, initial_state, elements)

    mu_hist_smooth = jnp.concatenate([mu_hist_smooth[::-1, ...], mut_giv_T[None, ...]], axis=0)
    Sigma_hist_smooth = jnp.concatenate([Sigma_hist_smooth[::-1, ...], Sigmat_giv_T[None, ...]], axis=0)

    return mu_hist_smooth, Sigma_hist_smooth


def smooth(params: LDS,
           mu_hist: chex.Array,
           Sigma_hist: chex.Array,
           mu_cond_hist: chex.Array,
           Sigma_cond_hist: chex.Array):
    """
    Compute the offline version of the Kalman-Filter, i.e,
    the kalman smoother for the state space.
    Note that we require to independently run the kalman_filter function first.
    Note that the mean terms can optionally be of dimensionality two.
    Similarly, the covariance terms can optinally be of dimensionally three.
    This corresponds to different samples of the same underlying
    Linear Dynamical System

    Parameters
    ----------
    params: LDS
         Linear Dynamical System object
    mu_hist: array(n_samples?, timesteps, state_size):
        Filtered means mut
    Sigma_hist: array(n_samples?, timesteps, state_size, state_size)
        Filtered covariances Sigmat
    mu_cond_hist: array(n_samples?, timesteps, state_size)
        Filtered conditional means mut|t-1
    Sigma_cond_hist: array(n_samples?, timesteps, state_size, state_size)
        Filtered conditional covariances Sigmat|t-1

    Returns
    -------
    * array(n_samples?, timesteps, state_size):
        Smoothed means mut
    * array(timesteps?, state_size, state_size)
        Smoothed covariances Sigmat
    """
    has_one_sim = False
    if mu_hist.ndim == 2:
        mu_hist, Sigma_hist, mu_cond_hist, Sigma_cond_hist = mu_hist[None, ...], Sigma_hist[None, ...], \
                                                             mu_cond_hist[None, ...], Sigma_cond_hist[None, ...]
        has_one_sim = True
    smoother_map = vmap(kalman_smoother, (None, 0, 0, 0, 0))
    mu_hist_smooth, Sigma_hist_smooth = smoother_map(params, mu_hist, Sigma_hist,
                                                     mu_cond_hist, Sigma_cond_hist)
    if has_one_sim:
        mu_hist_smooth, Sigma_hist_smooth = mu_hist_smooth[0, ...], Sigma_hist_smooth[0, ...]
    return mu_hist_smooth, Sigma_hist_smooth<|MERGE_RESOLUTION|>--- conflicted
+++ resolved
@@ -158,12 +158,9 @@
     Sigma_cond = A @ Sigma @ A.T + Q
 
     # \mu_{t |t-1} and xn|{n-1}
-<<<<<<< HEAD
+
     mu_cond = A @ mu 
     mu_cond = mu_cond + params.get_state_offset_of(t)
-=======
-    mu_cond = A @ mu
->>>>>>> 617a81b5
 
     Ct = params.get_obs_mat_of(t)
     R = params.get_observation_noise_of(t)
@@ -171,13 +168,9 @@
     St = Ct @ Sigma_cond @ Ct.T + R
     Kt = solve(St, Ct @ Sigma_cond, sym_pos=True).T
 
-<<<<<<< HEAD
     innovation = Ct @ mu_cond 
     innovation = innovation + params.get_obs_offset_of(t)
     mu = mu_cond + Kt @ (obs - innovation)
-=======
-    mu = mu_cond + Kt @ (obs - Ct @ mu_cond)
->>>>>>> 617a81b5
 
     #  More stable solution is (I − KtCt)Σt|t−1(I − KtCt)T + KtRtKTt
     tmp = (I - Kt @ Ct)
